--- conflicted
+++ resolved
@@ -13,20 +13,12 @@
 
 app.add_middleware(
     CORSMiddleware,
-<<<<<<< HEAD
     allow_origins=["*"],  # Можно указать ["https://biostop.by"] для безопасности
-=======
-    allow_origins=["*"],  # или ["https://biostop.by"] для безопасности
->>>>>>> a9552d89
     allow_credentials=True,
     allow_methods=["*"],
     allow_headers=["*"],
 )
 
-<<<<<<< HEAD
-
-=======
->>>>>>> a9552d89
 @app.post("/api/recolor")
 async def recolor_roof(image: UploadFile = File(...), color: str = Form(...)):
     temp_filename = f"temp_{uuid.uuid4().hex}.png"
