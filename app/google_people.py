"""Lightweight Google People API client used by the service.

The module exposes helper functions for listing contacts and updating/creating
them.  Authentication is delegated to :mod:`app.google_auth` which ensures that
an up to date access token is used.
"""

from __future__ import annotations

from dataclasses import dataclass
from datetime import datetime, timedelta, timezone
from typing import Any, Dict, List, Optional

import asyncio
import os
import random
import time
from collections import deque

import httpx

from app.google_auth import (
    GoogleAuthError,
    force_refresh_google_access_token,
    get_valid_google_access_token,
)
from app.storage import get_session
from app.utils import normalize_email, normalize_phone, unique


GOOGLE_API_BASE = "https://people.googleapis.com/v1"

GOOGLE_RPM = int(os.getenv("GOOGLE_RPM", "20"))


class RateLimitError(Exception):
    """Raised when Google People API quota is exceeded."""

    def __init__(self, retry_after: int, payload: Optional[Dict[str, Any]] | None = None) -> None:
        self.retry_after = retry_after
        self.payload = payload or {}


<<<<<<< HEAD
# Backwards compatibility alias
GoogleRateLimitError = RateLimitError
=======
class RateLimitError(Exception):
    pass
>>>>>>> 74e47058


class _RateLimiter:
    def __init__(self, rpm: int) -> None:
        self.rpm = rpm
        self._calls: deque[float] = deque()

    async def acquire(self) -> None:
        while True:
            now = time.monotonic()
            while self._calls and now - self._calls[0] >= 60:
                self._calls.popleft()
            if len(self._calls) < self.rpm:
                self._calls.append(now)
                return
            await asyncio.sleep(60 - (now - self._calls[0]))


_rate_limiter = _RateLimiter(GOOGLE_RPM)


def _is_resource_exhausted(resp: httpx.Response) -> bool:
    try:
        return resp.json().get("error", {}).get("status") == "RESOURCE_EXHAUSTED"
    except Exception:
        return False


async def _request(method: str, url: str, **kwargs) -> httpx.Response:
    max_sleep = 30
    attempt = 0
    async with httpx.AsyncClient(timeout=10) as client:
        while True:
            await _rate_limiter.acquire()
            call = getattr(client, method.lower(), None)
            if call is None:
                resp = await client.request(method, url, **kwargs)
            else:
                resp = await call(url, **kwargs)
            try:
                resp.raise_for_status()
                return resp
            except httpx.HTTPStatusError as e:
                code = e.response.status_code
                if code == 429 or (code == 403 and _is_resource_exhausted(e.response)):
                    retry_after_header = e.response.headers.get("retry-after")
                    if retry_after_header is not None:
                        try:
                            wait = float(retry_after_header)
                        except ValueError:
                            wait = 0
                    else:
                        wait = 2**attempt
                    wait = min(wait, max_sleep) + random.uniform(0, 1)
                    if attempt >= 4:
                        raise RateLimitError(int(wait)) from e
                    await asyncio.sleep(wait)
                    attempt += 1
                    continue
                raise


@dataclass
class Contact:
    resource_id: str
    name: str
    email: Optional[str]
    phone: Optional[str]
    etag: Optional[str] = None
    update_time: Optional[datetime] = None


async def _token_headers(session) -> Dict[str, str]:
    token = await get_valid_google_access_token(session)
    return {"Authorization": f"Bearer {token}"}



def _parse_rfc3339(ts: str) -> datetime:
    return datetime.fromisoformat(ts.replace("Z", "+00:00"))


def _parse_update_time(person: Dict[str, Any]) -> Optional[datetime]:
    sources = person.get("metadata", {}).get("sources", [])
    times = []
    for src in sources:
        ts = src.get("updateTime")
        if ts:
            try:
                times.append(_parse_rfc3339(ts))
            except ValueError:
                continue
    return max(times) if times else None


async def list_contacts(
    limit: int,
    since_days: Optional[int] = None,
    counters: Optional[Dict[str, int]] = None,
) -> List[Contact]:
    """Fetch a list of contacts from Google People API with pagination."""

    session = get_session()
    try:
        headers = await _token_headers(session)
        url = f"{GOOGLE_API_BASE}/people/me/connections"
        collected: List[Contact] = []
        page_token: Optional[str] = None
        cutoff = (
            datetime.now(timezone.utc) - timedelta(days=since_days)
            if since_days is not None
            else None
        )
        while len(collected) < limit:
            params: Dict[str, Any] = {
                "personFields": "names,emailAddresses,phoneNumbers,metadata",
                "pageSize": min(200, limit - len(collected)),
            }
            if page_token:
                params["pageToken"] = page_token
            try:
                resp = await _request("GET", url, params=params, headers=headers)
            except httpx.HTTPStatusError as e:
                if e.response.status_code == 401:
                    new_token = await force_refresh_google_access_token(session)
                    headers["Authorization"] = f"Bearer {new_token}"
                    try:
                        resp = await _request("GET", url, params=params, headers=headers)
                    except httpx.HTTPStatusError:
                        raise GoogleAuthError("unauthorised", "/auth/google/start")
                else:
                    raise
            if counters is not None:
                counters["requests"] = counters.get("requests", 0) + 1
            data = resp.json()
            persons = data.get("connections", [])
            if counters is not None:
                counters["considered"] = counters.get("considered", 0) + len(persons)
            for person in persons:
                upd = _parse_update_time(person)
                if cutoff is not None and upd is not None:
                    if upd.tzinfo is None:
                        continue
                    if upd < cutoff:
                        continue
                names = person.get("names", [])
                name = names[0].get("displayName") if names else ""
                emails = [e.get("value") for e in person.get("emailAddresses", []) if e.get("value")]
                phones = [p.get("value") for p in person.get("phoneNumbers", []) if p.get("value")]
                collected.append(
                    Contact(
                        resource_id=person.get("resourceName"),
                        name=name,
                        email=emails[0] if emails else None,
                        phone=phones[0] if phones else None,
                        etag=person.get("etag"),
                        update_time=upd,
                    )
                )
            page_token = data.get("nextPageToken")
            if not page_token:
                break
    finally:
        session.close()

    return collected


async def search_contacts(
    query: str,
    counters: Optional[Dict[str, int]] = None,
) -> List[Contact]:
    session = get_session()
    try:
        headers = await _token_headers(session)
        params = {
            "query": query,
            "readMask": "names,emailAddresses,phoneNumbers,metadata",
        }
        url = f"{GOOGLE_API_BASE}/people:searchContacts"
        resp = await _request("GET", url, params=params, headers=headers)
        if counters is not None:
            counters["requests"] = counters.get("requests", 0) + 1
        data = resp.json().get("results", [])
    finally:
        session.close()

    contacts: List[Contact] = []
    for item in data:
        person = item.get("person", {})
        upd = _parse_update_time(person)
        names = person.get("names", [])
        name = names[0].get("displayName") if names else ""
        emails = [e.get("value") for e in person.get("emailAddresses", []) if e.get("value")]
        phones = [p.get("value") for p in person.get("phoneNumbers", []) if p.get("value")]
        contacts.append(
            Contact(
                resource_id=person.get("resourceName"),
                name=name,
                email=emails[0] if emails else None,
                phone=phones[0] if phones else None,
                etag=person.get("etag"),
                update_time=upd,
            )
        )
    if counters is not None:
        counters["considered"] = counters.get("considered", 0) + len(contacts)
    return contacts


async def get_access_token() -> str:
    """Return a valid access token (wrapper for backward compatibility)."""

    session = get_session()
    try:
        return await get_valid_google_access_token(session)
    finally:
        session.close()


async def upsert_contact_by_external_id(amo_contact_id: int, data: Dict[str, Any]) -> Dict[str, Any]:
    """Create or update a Google contact identified by AmoCRM contact ID."""

    session = get_session()
    try:
        headers = await _token_headers(session)
        headers["Content-Type"] = "application/json"
        external_id = {"value": str(amo_contact_id), "type": "AMOCRM"}
        url = f"{GOOGLE_API_BASE}/people:searchContacts"
        params = {"query": str(amo_contact_id), "readMask": "names,phoneNumbers,emailAddresses"}
        resp = await _request("GET", url, params=params, headers=headers)
        results = resp.json().get("results", [])
        resource_name = None
        if results:
            resource_name = results[0]["person"]["resourceName"]

        body = {"names": [{"displayName": data["name"]}], "externalIds": [external_id]}
        phones = [normalize_phone(p) for p in data.get("phones", [])]
        phones = unique(phones)
        if phones:
            body["phoneNumbers"] = [{"value": p} for p in phones]
        emails = [normalize_email(e) for e in data.get("emails", [])]
        emails = unique(emails)
        if emails:
            body["emailAddresses"] = [{"value": e} for e in emails if e]

        action = "update" if resource_name else "create"
        if resource_name:
            update_url = f"{GOOGLE_API_BASE}/{resource_name}:updateContact"
            update_params = {"updatePersonFields": "names,phoneNumbers,emailAddresses"}
            resp = await _request(
                "PATCH", update_url, params=update_params, headers=headers, json=body
            )
        else:
            create_url = f"{GOOGLE_API_BASE}/people:createContact"
            resp = await _request("POST", create_url, headers=headers, json=body)
        result = resp.json()
        result["action"] = action
        return result
    finally:
        session.close()


async def create_contact(data: Dict[str, Any]) -> Dict[str, Any]:
    """Create a new contact in Google People."""

    session = get_session()
    try:
        headers = await _token_headers(session)
        headers["Content-Type"] = "application/json"

        body: Dict[str, Any] = {"names": [{"displayName": data.get("name", "")}]}

        external_id = data.get("external_id")
        if external_id is not None:
            body["externalIds"] = [{"value": str(external_id), "type": "AMOCRM"}]

        phones = unique([normalize_phone(p) for p in data.get("phones", []) if p])
        if phones:
            body["phoneNumbers"] = [{"value": p} for p in phones]

        emails = unique([normalize_email(e) for e in data.get("emails", []) if e])
        if emails:
            body["emailAddresses"] = [{"value": e} for e in emails]

        url = f"{GOOGLE_API_BASE}/people:createContact"
        resp = await session.post(url, headers=headers, json=body)

        if getattr(resp, "status_code", None) == 429:
            raise RateLimitError("rate_limited")

        return resp.json()
    finally:
        session.close()


async def search_contact(query: str) -> Optional[Dict[str, Any]]:
    """Search a contact by phone or email and return basic fields if found."""

    session = get_session()
    try:
        headers = await _token_headers(session)
        params = {
            "query": query,
            "readMask": "names,emailAddresses,phoneNumbers,metadata",
        }
        url = f"{GOOGLE_API_BASE}/people:searchContacts"
        resp = await _request("GET", url, params=params, headers=headers)
        results = resp.json().get("results", [])
        if not results:
            return None
        person = results[0].get("person", {})
        names = person.get("names", [])
        return {
            "resourceName": person.get("resourceName", ""),
            "etag": person.get("etag"),
            "names": names,
            "emails": [
                e.get("value")
                for e in person.get("emailAddresses", [])
                if e.get("value")
            ],
            "phones": [
                p.get("value")
                for p in person.get("phoneNumbers", [])
                if p.get("value")
            ],
        }
    finally:
        session.close()


async def update_contact(resource_name: str, etag: str, data: Dict[str, Any]) -> Dict[str, Any]:
    """Update an existing Google contact with provided fields."""

    session = get_session()
    try:
        headers = await _token_headers(session)
        headers["Content-Type"] = "application/json"
        body: Dict[str, Any] = {"resourceName": resource_name, "etag": etag}
        update_fields: List[str] = []
        name = data.get("name")
        if name is not None:
            body["names"] = [{"displayName": name}]
            update_fields.append("names")
        emails = data.get("emails")
        if emails is not None:
            body["emailAddresses"] = [{"value": e} for e in emails]
            update_fields.append("emailAddresses")
        phones = data.get("phones")
        if phones is not None:
            body["phoneNumbers"] = [{"value": p} for p in phones]
            update_fields.append("phoneNumbers")
        external_id = data.get("external_id")
        if external_id is not None:
            body["externalIds"] = [{"value": str(external_id), "type": "AMOCRM"}]
            update_fields.append("externalIds")
        if not update_fields:
            return {}
        params = {"updatePersonFields": ",".join(update_fields)}
        url = f"{GOOGLE_API_BASE}/{resource_name}:updateContact"
        resp = await _request("PATCH", url, params=params, headers=headers, json=body)
        return resp.json()
    finally:
        session.close()
<|MERGE_RESOLUTION|>--- conflicted
+++ resolved
@@ -36,34 +36,19 @@
 class RateLimitError(Exception):
     """Raised when Google People API quota is exceeded."""
 
-    def __init__(self, retry_after: int, payload: Optional[Dict[str, Any]] | None = None) -> None:
+    def __init__(
+        self,
+        retry_after: int | None = None,
+        payload: Optional[Dict[str, Any]] | None = None,
+    ) -> None:
+        super().__init__("rate_limited")
         self.retry_after = retry_after
         self.payload = payload or {}
 
 
-<<<<<<< HEAD
 # Backwards compatibility alias
 GoogleRateLimitError = RateLimitError
-=======
-class RateLimitError(Exception):
-    pass
->>>>>>> 74e47058
-
-
-class _RateLimiter:
-    def __init__(self, rpm: int) -> None:
-        self.rpm = rpm
-        self._calls: deque[float] = deque()
-
-    async def acquire(self) -> None:
-        while True:
-            now = time.monotonic()
-            while self._calls and now - self._calls[0] >= 60:
-                self._calls.popleft()
-            if len(self._calls) < self.rpm:
-                self._calls.append(now)
-                return
-            await asyncio.sleep(60 - (now - self._calls[0]))
+
 
 
 _rate_limiter = _RateLimiter(GOOGLE_RPM)
